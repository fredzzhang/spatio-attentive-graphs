--- conflicted
+++ resolved
@@ -248,7 +248,6 @@
 
         return results
 
-<<<<<<< HEAD
 class AttentionHead(nn.Module):
     def __init__(self, appearance_size, spatial_size, representation_size, cardinality):
         super().__init__()
@@ -310,10 +309,7 @@
     def forward(self, *args):
         return self._forward_method(*args)
 
-class InteractGraph(nn.Module):
-=======
 class GraphHead(nn.Module):
->>>>>>> 2ce79601
     def __init__(self,
                 out_channels,
                 roi_pool_size,
