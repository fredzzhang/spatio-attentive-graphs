--- conflicted
+++ resolved
@@ -253,7 +253,6 @@
 
         return results
 
-<<<<<<< HEAD
 class AttentionHead(nn.Module):
     def __init__(self, appearance_size, spatial_size, representation_size, cardinality):
         super().__init__()
@@ -282,10 +281,7 @@
             in zip(self.fc_1, self.fc_2, self.fc_3)
         ]).sum(dim=0))
 
-class InteractGraph(nn.Module):
-=======
 class GraphHead(nn.Module):
->>>>>>> 2ce79601
     def __init__(self,
                 out_channels,
                 roi_pool_size,
