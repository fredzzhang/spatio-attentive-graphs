--- conflicted
+++ resolved
@@ -253,7 +253,6 @@
 
         return results
 
-<<<<<<< HEAD
 class MessageAttentionHead(nn.Module):
     def __init__(self, appearance_size, spatial_size, representation_size, node_type, cardinality):
         super().__init__()
@@ -305,11 +304,7 @@
     def forward(self, *args):
         return self._forward_method(*args)
 
-
-class InteractGraph(nn.Module):
-=======
 class GraphHead(nn.Module):
->>>>>>> 2ce79601
     def __init__(self,
                 out_channels,
                 roi_pool_size,
