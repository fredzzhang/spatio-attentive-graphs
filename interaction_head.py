"""
Interaction head and its variants

Fred Zhang <frederic.zhang@anu.edu.au>

The Australian National University
Australian Centre for Robotic Vision
"""

import torch
import torch.nn.functional as F
import torchvision.ops.boxes as box_ops

from torch import nn
from pocket.ops import Flatten

from ops import LIS, compute_spatial_encodings, binary_focal_loss

class InteractionHead(nn.Module):
    """Interaction head that constructs and classifies box pairs

    Arguments:

    [REQUIRES ARGS]
        box_roi_pool(nn.Module): Module that performs RoI pooling or its variants
        box_pair_head(nn.Module): Module that constructs and computes box pair features
        box_pair_predictor(nn.Module): Module that classifies box pairs
        human_idx(int): The index of human/person class in all objects
        num_classes(int): Number of target classes
        box_nms_thresh(float): Threshold used for non-maximum suppression
        max_human(int): Number of human detections to keep in each image
        max_object(int): Number of object (excluding human) detections to keep in each image

    [OPTIONAL ARGS]
        box_nms_thresh(float): NMS threshold
    """
    def __init__(self,
                box_roi_pool,
                box_pair_head,
                box_pair_predictor,
                human_idx,
                num_classes,
                box_nms_thresh=0.5,
                max_human=10,
                max_object=10
                ):
        
        super().__init__()

        self.box_roi_pool = box_roi_pool
        self.box_pair_head = box_pair_head
        self.box_pair_predictor = box_pair_predictor

        self.num_classes = num_classes
        self.human_idx = human_idx
        self.box_nms_thresh = box_nms_thresh

        self.max_human = max_human
        self.max_object = max_object

    def preprocess(self, detections, targets, append_gt=None):
        """
        detections(list[dict]): Object detections with following keys 
            "boxes": Tensor[N, 4]
            "labels": Tensor[N] 
            "scores": Tensor[N]
        targets(list[dict]): Targets with the following keys
            "boxes_h" Tensor[L, 4]
            "boxes_o": Tensor[L, 4]
            "object": Tensor[L] Object class index
        append_gt(bool): If True, ground truth box pairs will be appended into the
            box list. If None, it will be overriden as the training flag
        """
        results = []
        for b_idx, detection in enumerate(detections):
            boxes = detection['boxes']
            labels = detection['labels']
            scores = detection['scores']

            # Append ground truth during training
            if append_gt is None:
                append_gt = self.training
            if append_gt:
                target = targets[b_idx]
                n = target["boxes_h"].shape[0]
                boxes = torch.cat([target["boxes_h"], target["boxes_o"], boxes])
                scores = torch.cat([torch.ones(2 * n, device=scores.device), scores])
                labels = torch.cat([
                    self.human_idx * torch.ones(n, device=labels.device).long(),
                    target["object"],
                    labels
                ])

            # Class-wise non-maximum suppression
            keep_idx = box_ops.batched_nms(
                boxes, scores, labels,
                self.box_nms_thresh
            )
            boxes = boxes[keep_idx].view(-1, 4)
            scores = scores[keep_idx].view(-1)
            labels = labels[keep_idx].view(-1)

            # Sort detections by scores
            sorted_idx = torch.argsort(scores, descending=True)
            boxes = boxes[sorted_idx]
            scores = scores[sorted_idx]
            labels = labels[sorted_idx]
            # Keep a fixed number of detections
            h_idx = torch.nonzero(labels == self.human_idx).squeeze(1)
            o_idx = torch.nonzero(labels != self.human_idx).squeeze(1)
            if len(h_idx) > self.max_human:
                h_idx = h_idx[:self.max_human]
            if len(o_idx) > self.max_object:
                o_idx = o_idx[:self.max_object]
            # Permute humans to the top
            keep_idx = torch.cat([h_idx, o_idx])

            results.append(dict(
                boxes=boxes[keep_idx].view(-1, 4),
                labels=labels[keep_idx].view(-1),
                scores=scores[keep_idx].view(-1)
            ))

        return results

    def compute_interaction_classification_loss(self, results):
        """
        Arguments:
            results(List[dict]): See output of self.postprocess
        """
        scores = []; labels = []
        for result in results:
            scores.append(result['scores'])
            labels.append(result['labels'])

        labels = torch.cat(labels)
        n_p = len(torch.nonzero(labels))
        if n_p == 0:
            n_p = 1
        loss = binary_focal_loss(
            torch.cat(scores), labels, reduction='sum', gamma=0.5
        )
        return loss / n_p

    def postprocess(self, logits, prior, boxes_h, boxes_o, object_class, labels):
        """
        Arguments:
            logits(Tensor[N,K]): Pre-sigmoid logits for target classes
            prior(List[Tensor[M,K]]): Prior scores organised on a per-image basis
            boxes_h(List[Tensor[M,4]])
            boxes_o(List[Tensor[M,4]])
            object_class(List[Tensor[M]])
            labels(List[Tensor[M,K]])
        Returns:
            List[dict] with the following keys
                'boxes_h': Tensor[M,4]
                'boxes_o': Tensor[M,4]
                'index': Tensor[L]: Indices of boxes for each prediction
                'prediction': Tensor[L]: Predicted target class indices
                'scores': Tensor[L]: Predicted scores
                'object': Tensor[M]: Object class indices
                'labels': Tensor[L]: Binary labels for each prediction

        """
        num_boxes = [len(p) for p in prior]
        scores = torch.sigmoid(logits)
        scores = scores.split(num_boxes)
        if len(labels) == 0:
            labels = [[] for _ in range(len(num_boxes))]

        results = []
        for s, p, b_h, b_o, o, l in zip(
            scores, prior, boxes_h, boxes_o, object_class, labels
        ):
            # Keep valid classes
            x, y = torch.nonzero(p).unbind(1)
            if len(x) == 0:
                continue

            result_dict = dict(
                boxes_h=b_h, boxes_o=b_o,
                index=x, prediction=y,
                scores=s[x, y] * p[x, y], object=o,
            )
            # If binary labels are provided
            if len(l):
                result_dict["labels"] = l[x, y]

            results.append(result_dict)

        return results

    def forward(self, features, detections, image_shapes, targets=None):
        """
        Arguments:
            features(OrderedDict[Tensor]): Image pyramid with different levels
            detections(list[dict]): Object detections with following keys 
                "boxes": Tensor[N, 4]
                "labels": Tensor[N]
                "scores": Tensor[N]
            image_shapes(List[Tuple[height, width]])
            targets(list[dict]): Interaction targets with the following keys
                "boxes_h": Tensor[N, 4]
                "boxes_o": Tensor[N, 4]
                "object": Tensor[N] Object class index for the object in each pair
                "labels": Tensor[N] Target class index for each pair
        Returns:
            results(list[dict]): During evaluation, return dicts of detected interacitons
                "boxes_h": Tensor[M, 4]
                "boxes_o": Tensor[M, 4]
                "object": Tensor[M] Object types in each pair
                "labels": list(Tensor) The predicted label indices. A list of length M.
                "scores": list(Tensor) The predcited scores. A list of length M. 
                "gt_labels": list(Tensor): Binary labels. One if predicted label index is correct,
                    zero otherwise. This is only returned when targets are given
            During training, the classification loss is appended to the end of the list
        """
        if self.training:
            assert targets is not None, "Targets should be passed during training"
        detections = self.preprocess(detections, targets)

        box_coords = [detection['boxes'] for detection in detections]
        box_labels = [detection['labels'] for detection in detections]
        box_scores = [detection['scores'] for detection in detections]

        box_features = self.box_roi_pool(features, box_coords, image_shapes)

        box_pair_features, boxes_h, boxes_o, object_class,\
        box_pair_labels, box_pair_prior = self.box_pair_head(
            features, image_shapes, box_features,
            box_coords, box_labels, box_scores, targets
        )

        # No valid human-object pairs were formed
        if len(box_pair_features) == 0:
            return None
        else:
            box_pair_features = torch.cat(box_pair_features)

        logits = self.box_pair_predictor(box_pair_features)

        results = self.postprocess(
            logits, box_pair_prior, boxes_h, boxes_o,
            object_class, box_pair_labels
        )
        if len(results) == 0:
            return None

        if self.training:
            results.append(
                self.compute_interaction_classification_loss(results)
            )

        return results

class AttentionHead(nn.Module):
    def __init__(self, appearance_size, spatial_size, representation_size, cardinality):
        super().__init__()
        self.cardinality = cardinality

        sub_repr_size = int(representation_size / cardinality)
        assert sub_repr_size * cardinality == representation_size, \
            "The given representation size should be divisible by cardinality"

        self.fc_1 = nn.ModuleList([
            nn.Linear(appearance_size, sub_repr_size)
            for _ in range(cardinality)
        ])
        self.fc_2 = nn.ModuleList([
            nn.Linear(spatial_size, sub_repr_size)
            for _ in range(cardinality)
        ])
        self.fc_3 = nn.ModuleList([
            nn.Linear(sub_repr_size, representation_size)
            for _ in range(cardinality)
        ])
    def forward(self, appearance, spatial):
        return F.relu(torch.stack([
<<<<<<< HEAD
            fc_3(F.relu(fc_1(appearance) * fc_2(spatial)))
=======
            fc_3(F.relu(fc_1(appearance) * fc_2(spatial).sigmoid()))
>>>>>>> 72b4608f
            for fc_1, fc_2, fc_3
            in zip(self.fc_1, self.fc_2, self.fc_3)
        ]).sum(dim=0))

class MessageAttentionHead(AttentionHead):
    def __init__(self, appearance_size, spatial_size, representation_size, node_type, cardinality):
        super().__init__(appearance_size, spatial_size, representation_size, cardinality)

        if node_type == 'human':
            self._forward_method = self._forward_human_nodes
        elif node_type == 'object':
            self._forward_method = self._forward_object_nodes
        else:
            raise ValueError("Unknown node type \"{}\"".format(node_type))

    def _forward_human_nodes(self, appearance, spatial):
        n_h, n = spatial.shape[:2]
        assert len(appearance) == n_h, "Incorrect size of dim0 for appearance features"
        return torch.stack([
            fc_3(F.relu(
                fc_1(appearance).repeat(n, 1, 1)
<<<<<<< HEAD
                * fc_2(spatial).permute([1, 0, 2])
=======
                * fc_2(spatial).permute([1, 0, 2]).sigmoid()
>>>>>>> 72b4608f
            )) for fc_1, fc_2, fc_3 in zip(self.fc_1, self.fc_2, self.fc_3)
        ]).sum(dim=0)
    def _forward_object_nodes(self, appearance, spatial):
        n_h, n = spatial.shape[:2]
        assert len(appearance) == n, "Incorrect size of dim0 for appearance features"
        return torch.stack([
            fc_3(F.relu(
                fc_1(appearance).repeat(n_h, 1, 1)
<<<<<<< HEAD
                * fc_2(spatial)
=======
                * fc_2(spatial).sigmoid()
>>>>>>> 72b4608f
            )) for fc_1, fc_2, fc_3 in zip(self.fc_1, self.fc_2, self.fc_3)
        ]).sum(dim=0)

    def forward(self, *args):
        return self._forward_method(*args)

class InteractGraph(nn.Module):
    def __init__(self,
                out_channels,
                roi_pool_size,
                node_encoding_size, 
                representation_size, 
                num_cls, human_idx,
                object_class_to_target_class,
                fg_iou_thresh=0.5,
                num_iter=1):

        super().__init__()

        self.out_channels = out_channels
        self.roi_pool_size = roi_pool_size
        self.node_encoding_size = node_encoding_size
        self.representation_size = representation_size

        self.num_cls = num_cls
        self.human_idx = human_idx
        self.object_class_to_target_class = object_class_to_target_class

        self.fg_iou_thresh = fg_iou_thresh
        self.num_iter = num_iter

        # Box head to map RoI features to low dimensional
        self.box_head = nn.Sequential(
            Flatten(start_dim=1),
            nn.Linear(out_channels * roi_pool_size ** 2, node_encoding_size),
            nn.ReLU(),
            nn.Linear(node_encoding_size, node_encoding_size),
            nn.ReLU()
        )

        # Compute adjacency matrix
        self.adjacency = nn.Linear(representation_size, 1)

        # Compute messages
        self.sub_to_obj = MessageAttentionHead(
            node_encoding_size, 1024,
            representation_size, node_type='human',
            cardinality=16
        )
        self.obj_to_sub = MessageAttentionHead(
            node_encoding_size, 1024,
            representation_size, node_type='object',
            cardinality=16
        )

        self.norm_h = nn.LayerNorm(node_encoding_size)
        self.norm_o = nn.LayerNorm(node_encoding_size)

        # Map spatial encodings to the same dimension as appearance features
        self.spatial_head = nn.Sequential(
            nn.Linear(36, 128),
            nn.ReLU(),
            nn.Linear(128, 256),
            nn.ReLU(),
            nn.Linear(256, 1024),
            nn.ReLU(),
        )

        # Spatial attention head
        self.attention_head = AttentionHead(
            node_encoding_size * 2,
            1024, representation_size,
            cardinality=16
        )

        self.avg_pool = nn.AdaptiveAvgPool2d(output_size=1)
        # Attention head for global features
        self.attention_head_g = AttentionHead(
            256, 1024,
            representation_size, cardinality=16
        )

    def associate_with_ground_truth(self, boxes_h, boxes_o, targets):
        """
        Arguements:
            boxes_h(Tensor[N, 4])
            boxes_o(Tensor[N, 4])
            targets(dict[Tensor]): Targets in an image with the following keys
                "boxes_h": Tensor[N, 4]
                "boxes_o": Tensor[N, 4)
                "labels": Tensor[N]
        """
        n = boxes_h.shape[0]
        labels = torch.zeros(n, self.num_cls, device=boxes_h.device)

        x, y = torch.nonzero(torch.min(
            box_ops.box_iou(boxes_h, targets["boxes_h"]),
            box_ops.box_iou(boxes_o, targets["boxes_o"])
        ) >= self.fg_iou_thresh).unbind(1)

        labels[x, targets["labels"][y]] = 1

        return labels

    def compute_prior_scores(self, x, y, scores, object_class):
        """
        Arguments:
            x(Tensor[M]): Indices of human boxes (paired)
            y(Tensor[M]): Indices of object boxes (paired)
            scores(Tensor[N])
            object_class(Tensor[N])
        """
        prior = torch.zeros(len(x), self.num_cls, device=scores.device)

        # Product of human and object detection scores with LIS
        prod = LIS(scores[x]) * LIS(scores[y])

        # Map object class index to target class index
        # Object class index to target class index is a one-to-many mapping
        target_cls_idx = [self.object_class_to_target_class[obj]
            for obj in object_class[y]]
        # Duplicate box pair indices for each target class
        pair_idx = [i for i, tar in enumerate(target_cls_idx) for _ in tar]
        # Flatten mapped target indices
        flat_target_idx = [t for tar in target_cls_idx for t in tar]

        prior[pair_idx, flat_target_idx] = prod[pair_idx]

        return prior

    def forward(self, features, image_shapes, box_features, box_coords, box_labels, box_scores, targets=None):
        """
        Arguments:
            features(OrderedDict[Tensor]): Image pyramid with different levels
            box_features(Tensor[M, R])
            image_shapes(List[Tuple[height, width]])
            box_coords(List[Tensor])
            box_labels(List[Tensor])
            box_scores(List[Tensor])
            targets(list[dict]): Interaction targets with the following keys
                "boxes_h": Tensor[N, 4]
                "boxes_o": Tensor[N, 4]
                "labels": Tensor[N]
        Returns:
            all_box_pair_features(list[Tensor])
            all_boxes_h(list[Tensor])
            all_boxes_o(list[Tensor])
            all_object_class(list[Tensor])
            all_labels(list[Tensor])
            all_prior(list[Tensor])
        """
        if self.training:
            assert targets is not None, "Targets should be passed during training"

        global_features = self.avg_pool(features[3]).flatten(start_dim=1)
        box_features = self.box_head(box_features)

        num_boxes = [len(boxes_per_image) for boxes_per_image in box_coords]
        
        counter = 0
        all_boxes_h = []; all_boxes_o = []; all_object_class = []
        all_labels = []; all_prior = []
        all_box_pair_features = []
        for b_idx, (coords, labels, scores) in enumerate(zip(box_coords, box_labels, box_scores)):
            n = num_boxes[b_idx]
            device = box_features.device

            n_h = torch.sum(labels == self.human_idx).item()
            # Skip image when there are no detected human or object instances
            # and when there is only one detected instance
            if n_h == 0 or n <= 1:
                continue
            if not torch.all(labels[:n_h]==self.human_idx):
                raise AssertionError("Human detections are not permuted to the top")

            node_encodings = box_features[counter: counter+n]
            # Duplicate human nodes
            h_node_encodings = node_encodings[:n_h]
            # Get the pairwise index between every human and object instance
            x, y = torch.meshgrid(
                torch.arange(n_h, device=device),
                torch.arange(n, device=device)
            )
            # Remove pairs consisting of the same human instance
            x_keep, y_keep = torch.nonzero(x != y).unbind(1)
            if len(x_keep) == 0:
                # Should never happen, just to be safe
                continue
            # Human nodes have been duplicated and will be treated independently
            # of the humans included amongst object nodes
            x = x.flatten(); y = y.flatten()

            # Compute spatial features
            box_pair_spatial = compute_spatial_encodings(
                [coords[x]], [coords[y]], [image_shapes[b_idx]]
            )
            box_pair_spatial = self.spatial_head(box_pair_spatial)
            # Reshape the spatial features
            box_pair_spatial_reshaped = box_pair_spatial.reshape(n_h, n, -1)

            adjacency_matrix = torch.ones(n_h, n, device=device)
            for i in range(self.num_iter):
                # Compute weights of each edge
                weights = self.attention_head(
                    torch.cat([
                        h_node_encodings[x],
                        node_encodings[y]
                    ], 1),
                    box_pair_spatial
                )
                adjacency_matrix = self.adjacency(weights).reshape(n_h, n)

                # Update human nodes
                messages_to_h = F.relu(torch.sum(
                    adjacency_matrix.softmax(dim=1)[..., None] *
                    self.obj_to_sub(
                        node_encodings,
                        box_pair_spatial_reshaped
                    ), dim=1)
                )
                h_node_encodings = self.norm_h(
                    h_node_encodings + messages_to_h
                )

                # Update object nodes (including human nodes)
                messages_to_o = F.relu(torch.sum(
                    adjacency_matrix.t().softmax(dim=1)[..., None] *
                    self.sub_to_obj(
                        h_node_encodings,
                        box_pair_spatial_reshaped
                    ), dim=1)
                )
                node_encodings = self.norm_o(
                    node_encodings + messages_to_o
                )

            if targets is not None:
                all_labels.append(self.associate_with_ground_truth(
                    coords[x_keep], coords[y_keep], targets[b_idx])
                )
                
            all_box_pair_features.append(torch.cat([
                self.attention_head(
                    torch.cat([
                        h_node_encodings[x_keep],
                        node_encodings[y_keep]
                        ], 1),
                    box_pair_spatial_reshaped[x_keep, y_keep]
                ), self.attention_head_g(
                    global_features[b_idx, None],
                    box_pair_spatial_reshaped[x_keep, y_keep])
            ], dim=1))
            all_boxes_h.append(coords[x_keep])
            all_boxes_o.append(coords[y_keep])
            all_object_class.append(labels[y_keep])
            # The prior score is the product of the pre-computed object detection scores with LIS
            all_prior.append(
                self.compute_prior_scores(x_keep, y_keep, scores, labels)
            )

            counter += n

        return all_box_pair_features, all_boxes_h, all_boxes_o, all_object_class, all_labels, all_prior<|MERGE_RESOLUTION|>--- conflicted
+++ resolved
@@ -276,11 +276,7 @@
         ])
     def forward(self, appearance, spatial):
         return F.relu(torch.stack([
-<<<<<<< HEAD
-            fc_3(F.relu(fc_1(appearance) * fc_2(spatial)))
-=======
             fc_3(F.relu(fc_1(appearance) * fc_2(spatial).sigmoid()))
->>>>>>> 72b4608f
             for fc_1, fc_2, fc_3
             in zip(self.fc_1, self.fc_2, self.fc_3)
         ]).sum(dim=0))
@@ -302,11 +298,7 @@
         return torch.stack([
             fc_3(F.relu(
                 fc_1(appearance).repeat(n, 1, 1)
-<<<<<<< HEAD
-                * fc_2(spatial).permute([1, 0, 2])
-=======
                 * fc_2(spatial).permute([1, 0, 2]).sigmoid()
->>>>>>> 72b4608f
             )) for fc_1, fc_2, fc_3 in zip(self.fc_1, self.fc_2, self.fc_3)
         ]).sum(dim=0)
     def _forward_object_nodes(self, appearance, spatial):
@@ -315,11 +307,7 @@
         return torch.stack([
             fc_3(F.relu(
                 fc_1(appearance).repeat(n_h, 1, 1)
-<<<<<<< HEAD
-                * fc_2(spatial)
-=======
                 * fc_2(spatial).sigmoid()
->>>>>>> 72b4608f
             )) for fc_1, fc_2, fc_3 in zip(self.fc_1, self.fc_2, self.fc_3)
         ]).sum(dim=0)
 
