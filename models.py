"""
Models

Fred Zhang <frederic.zhang@anu.edu.au>

The Australian National University
Australian Centre for Robotic Vision
"""

import torch
import torchvision.ops.boxes as box_ops

from torch import nn, Tensor
from torchvision.ops._utils import _cat
from typing import Optional, List, Tuple
from torchvision.ops import MultiScaleRoIAlign
from torchvision.models.detection import transform

import pocket.models as models

from transforms import HOINetworkTransform
from interaction_head import InteractionHead, GraphHead

class GenericHOINetwork(nn.Module):
    """A generic architecture for HOI classification

    Parameters:
    -----------
        backbone: nn.Module
        interaction_head: nn.Module
        transform: nn.Module
        postprocess: bool
            If True, rescale bounding boxes to original image size
    """
    def __init__(self,
        backbone: nn.Module, interaction_head: nn.Module,
        transform: nn.Module, postprocess: bool = True
    ) -> None:
        super().__init__()
        self.backbone = backbone
        self.interaction_head = interaction_head
        self.transform = transform

        self.postprocess = postprocess

    def preprocess(self,
        images: List[Tensor],
        detections: List[dict],
        targets: Optional[List[dict]] = None
    ) -> Tuple[
        List[Tensor], List[dict],
        List[dict], List[Tuple[int, int]]
    ]:
        original_image_sizes = [img.shape[-2:] for img in images]
        images, targets = self.transform(images, targets)

        for det, o_im_s, im_s in zip(
            detections, original_image_sizes, images.image_sizes
        ):
            boxes = det['boxes']
            boxes = transform.resize_boxes(boxes, o_im_s, im_s)
            det['boxes'] = boxes

        return images, detections, targets, original_image_sizes

    def forward(self,
        images: List[Tensor],
        detections: List[dict],
        targets: Optional[List[dict]] = None
    ) -> List[dict]:
        """
        Parameters:
        -----------
            images: List[Tensor]
            detections: List[dict]
            targets: List[dict]

        Returns:
        --------
            results: List[dict]
        """
        if self.training and targets is None:
            raise ValueError("In training mode, targets should be passed")

        images, detections, targets, original_image_sizes = self.preprocess(
                images, detections, targets)

        features = self.backbone(images.tensors)
        results = self.interaction_head(features, detections, 
            images.image_sizes, targets)

        if self.postprocess and results is not None:
            return self.transform.postprocess(
                results,
                images.image_sizes,
                original_image_sizes
            )
        else:
            return results

class SpatiallyConditionedGraph(GenericHOINetwork):
    def __init__(self,
<<<<<<< HEAD
            object_to_action, human_idx,
            std_dev,
            # Backbone parameters
            backbone_name="resnet50", pretrained=True,
            # Pooler parameters
            output_size=7, sampling_ratio=2,
            # Box pair head parameters
            node_encoding_size=1024,
            representation_size=1024,
            num_classes=117,
            box_score_thresh=0.2,
            gamma=0.5,
            fg_iou_thresh=0.5,
            num_iterations=1,
            distributed=False,
            # Transformation parameters
            min_size=800, max_size=1333,
            image_mean=None, image_std=None,
            postprocess=True,
            # Preprocessing parameters
            box_nms_thresh=0.5,
            max_human=15,
            max_object=15
            ):
=======
        object_to_action: List[list],
        human_idx: int,
        # Backbone parameters
        backbone_name: str = "resnet50",
        pretrained: bool = True,
        # Pooler parameters
        output_size: int = 7,
        sampling_ratio: int = 2,
        # Box pair head parameters
        node_encoding_size: int = 1024,
        representation_size: int = 1024,
        num_classes: int = 117,
        box_score_thresh: float = 0.2,
        fg_iou_thresh: float = 0.5,
        num_iterations: int = 2,
        distributed: bool = False,
        # Transformation parameters
        min_size: int = 800, max_size: int = 1333,
        image_mean: Optional[List[float]] = None,
        image_std: Optional[List[float]] = None,
        postprocess: bool = True,
        # Preprocessing parameters
        box_nms_thresh: float = 0.5,
        max_human: int = 15,
        max_object: int = 15
    ) -> None:
>>>>>>> fbce5ff7

        detector = models.fasterrcnn_resnet_fpn(backbone_name,
            pretrained=pretrained)
        backbone = detector.backbone

        box_roi_pool = MultiScaleRoIAlign(
            featmap_names=['0', '1', '2', '3'],
            output_size=output_size,
            sampling_ratio=sampling_ratio
        )

        box_pair_head = GraphHead(
            out_channels=backbone.out_channels,
            roi_pool_size=output_size,
            node_encoding_size=node_encoding_size,
            representation_size=representation_size,
            num_cls=num_classes,
            human_idx=human_idx,
            object_class_to_target_class=object_to_action,
            fg_iou_thresh=fg_iou_thresh,
            num_iter=num_iterations,
            std_dev=std_dev
        )

        box_pair_predictor = nn.Linear(representation_size * 2, num_classes)
        box_pair_suppressor = nn.Linear(representation_size * 2, 1)

        interaction_head = InteractionHead(
            box_roi_pool=box_roi_pool,
            box_pair_head=box_pair_head,
            box_pair_suppressor=box_pair_suppressor,
            box_pair_predictor=box_pair_predictor,
            num_classes=num_classes,
            human_idx=human_idx,
            box_nms_thresh=box_nms_thresh,
            box_score_thresh=box_score_thresh,
            max_human=max_human,
            max_object=max_object,
            distributed=distributed
        )

        if image_mean is None:
            image_mean = [0.485, 0.456, 0.406]
        if image_std is None:
            image_std = [0.229, 0.224, 0.225]
        transform = HOINetworkTransform(min_size, max_size,
            image_mean, image_std)

        super().__init__(backbone, interaction_head, transform, postprocess)<|MERGE_RESOLUTION|>--- conflicted
+++ resolved
@@ -100,34 +100,9 @@
 
 class SpatiallyConditionedGraph(GenericHOINetwork):
     def __init__(self,
-<<<<<<< HEAD
-            object_to_action, human_idx,
-            std_dev,
-            # Backbone parameters
-            backbone_name="resnet50", pretrained=True,
-            # Pooler parameters
-            output_size=7, sampling_ratio=2,
-            # Box pair head parameters
-            node_encoding_size=1024,
-            representation_size=1024,
-            num_classes=117,
-            box_score_thresh=0.2,
-            gamma=0.5,
-            fg_iou_thresh=0.5,
-            num_iterations=1,
-            distributed=False,
-            # Transformation parameters
-            min_size=800, max_size=1333,
-            image_mean=None, image_std=None,
-            postprocess=True,
-            # Preprocessing parameters
-            box_nms_thresh=0.5,
-            max_human=15,
-            max_object=15
-            ):
-=======
         object_to_action: List[list],
         human_idx: int,
+        std_dev: float,
         # Backbone parameters
         backbone_name: str = "resnet50",
         pretrained: bool = True,
@@ -152,7 +127,6 @@
         max_human: int = 15,
         max_object: int = 15
     ) -> None:
->>>>>>> fbce5ff7
 
         detector = models.fasterrcnn_resnet_fpn(backbone_name,
             pretrained=pretrained)
